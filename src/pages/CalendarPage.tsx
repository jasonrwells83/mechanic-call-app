--- conflicted
+++ resolved
@@ -235,17 +235,14 @@
       return;
     }
 
-<<<<<<< HEAD
-    calendar.printSchedule({ scope });
-
-=======
     const anchorDate = calendar.getCurrentDate();
+
     calendar.printSchedule({
       scope,
       date: anchorDate,
-      title: 'Mechanic Shop OS – Service Schedule',
+      title: 'Mechanic Call App - Schedule',
     });
->>>>>>> 899255a8
+
   };
 
 
