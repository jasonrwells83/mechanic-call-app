--- conflicted
+++ resolved
@@ -751,17 +751,4 @@
   }
 }
 
-export const databaseService = new DatabaseService();
-<<<<<<< HEAD
-
-
-
-
-
-
-
-
-
-
-=======
->>>>>>> e0a40d5c
+export const databaseService = new DatabaseService();